# Version history

We follow Semantic Versions since the `0.1.0` release.
We used to have incremental versioning before `0.1.0`.

## 0.13.0 WIP

### Features

- `WPS431` now allow customize whitelist via `nested-classes-whitelist` setting
- Forbids to have invalid strings like `**{'@': 1}`
- Forbids to use implicit primitive values in a form of `lambda`
- Forbids to use approximate math constants
- Forbids to redefine string constants
- Forbids using `Literal[None]` in function annotations
- Forbids using nested `typing.Literal`, `typing.Union` and `typing.Annotated`
- Forbids use of vague import names (e.g. `from json import loads`)
- Makes `OveruseOfNoqaCommentViolation` configurable via `--max-noqa-comments`
- Improves tests: we now ensure that each violation with previous codes also
  has corresponding versions changed in their documentation
- Forbid incorrectly swapped variables
- Forbids to use `+=` with list arguments
- Forbids to use redundant subscripts (e.g., `[0:7]` or `[3:None]`)
<<<<<<< HEAD
- Forbids using multiline `for` and `while` statements 
=======
- Allows `super()` as a valid overused expression
- Forbids to use `super()` with other methods and properties
- `WPS350` enforces using augmented assign pattern
- Forbids to use `Optional[Union[...]]` in annotations
- Forbids unnecessary literals
- `WPS525` forbids comparisons where `in` is compared with single item container
- Fixes `BlockVariableVisitor` false positives on a properties
- Forbids wrong annotations in assignment
>>>>>>> 46a43416

### Bugfixes

- Fixes `ImplicitElifViolation` false positives on a specific edge cases
- Fixes `I_CONTROL_CODE setting` for `BadMagicModuleFunctionViolation`
- Fixes compatibility with flake8 `3.8.x`
- Fixes that `not not True` was not detected as `WPS330`
- Fixes addition of `MisrefactoredAssignmentViolation` check
- Fixes `WrongMagicCommentViolation` not catching certain wrong comments
- Fixes `BadMagicModuleFunctionViolation` false positives on class-level methods

### Misc

- Improves Github Action stability
- Replace `scripts/tokens.py` with an external tool
- Improves violation code testing
- Improves testing of `.. versionchanged` and `previous_codes` properties
- Reference `isort` settings requirement for compliance with WSP318 in docstring


## 0.12.5

### Bugfixes

- We now ignore `@overload` from `BlockAndLocalOverlapViolation`
- Now expressions that reuse block variables are not treated as violations,
  example: `my_var = do_some(my_var)`

### Misc

- Adds Github Action and docs how to use it
- Adds local Github Action that uses itself for testing
- Adds official Docker image and docs about it

## 0.12.4

### Bugfixes

- Fixes bug with `nitpick` colors and new files API
- Updates `flake8-docstrings`

## 0.12.3

### Bugfixes

- Fixes that formatting was failing sometimes when colours were not available
- Fixes that `1 / number` was not allowed
- Fixes that `%` operator was allowed for `0` and `1`

## 0.12.2

### Features

- Adds `reveal_type` to the list of forbidden functions
- `WPS517` now allows to use non-string keys inside `**{}`,
  so this is allowed: `Users.objects.get(**{User.USERNAME_FIELD: username})`

### Bugfixes

- Fixes that `{**a, **b}` was reported as duplicate hash items

## 0.12.1

### Features

- Tweaks `nitpick` configuration

### Bugfixes

- Changes `radon` and `pydocstyle` versions for better resolution
- Fixes `nitpick` urls

### Misc

- Improves `README.md` with `flakehell` and `nitpick` mentions
- Improves docs all accross the project

## 0.12.0

In this release we had a little focus on:

0. Primitives and constants and how to use them
1. Strings and numbers and how to write them
1. OOP features
1. Blocks and code structure,
   including variable scoping and overlaping variables
1. Overused expressions and new complexity metrics

### Features

- **Breaking**: moves `ImplicitInConditionViolation` from `WPS336` to `WPS514`
- **Breaking**: now `ExplicitStringConcatViolation` uses `WPS336`
- **Breaking**: moves `YieldMagicMethodViolation` from `WPS435` to `WPS611`
- Adds `xenon` as a dependency, it also checks for cyclomatic complexity,
  but uses more advanced algorithm with better results
- Forbids to have modules with too many imported names
  configured by `--max-imported-names` option which is 50 by default
- Forbids to raise `StopIteration` inside generators
- Forbids to have incorrect method order inside classes
- Forbids to make some magic methods async
- Forbids to use meaningless zeros in float, binary, octal, hex,
  and expanentional numbers
- Enforces to use `1e10` instead of `1e+10`
- Enforces to use big letters for hex numbers: `0xAB` instead of `0xab`
- Enforces to use `r'\n'` instead of `'\\n'`
- Forbids to have unicode escape characters inside binary strings
- Forbids to use `else if` instead of `elif`
- Forbids to have too long `try` bodies,
  basically `try` bodies with more than one statement
- Forbids to overlap local and block variables
- Forbids to use block variables after the block definitions
- Changes how `WrongSlotsViolation` works, now `(...) + value` is restricted
  in favor of `(..., *value)`
- Forbids to have explicit unhashable types in sets and dicts
- Forbids to define useless overwritten methods
- Enforces `j` prefix over `J` for `complex` numbers
- Forbids overused expressions
- Forbids explicit `0` division, multiply, pow, addition, and substraction
- Fordids to pow, multiply, or divide by `1`
- Forbids to use expressions like `x + -2`, or `y - -1`, or `z -= -1`
- Forbids to multiply lists like `[0] * 2`
- Forbids to use variable names like `__` and `_____`
- Forbids to define unused variables explicitly: `_unused = 2`
- Forbids to shadow outer scope variables with local ones
- Forbids to have too many `assert` statements in a function
- Forbids to have explicit string contact: `'a' + some_data`, use `.format()`
- Now `YieldInsideInitViolation` is named `YieldMagicMethodViolation`
  and it also checks different magic methods in a class
- Forbids to use `assert False` and other false-constants
- Forbids to use `while False:` and other false-constants
- Forbids to use `open()` outside of `with`
- Forbids to use `type()` for compares
- Forbids to have consecutive expressions with too deep access level
- Forbids to have too many public instance attributes
- Forbids to use pointless star operations: `print(*[])`
- Forbids to use `range(len(some))`, use `enumerate(some)` instead
- Forbids to use implicit `sum()` calls and replace them with loops
- Forbids to compare with the falsy constants like `if some == []:`

### Bugfixes

- Bumps `flake8-eradicate` version
  and solves `attrs` incompatible versions issue
- Bumps `flake8-dosctrings` veresion
  and solved `pydocstyle` issue
- Fixes `TryExceptMultipleReturnPathViolation` not tracking `else` and `finally`
  returns at the same time
- Fixes how `TryExceptMultipleReturnPathViolation` works:
  now handles `break` and `raise` statements as well
- Fixes `WrongLoopIterTypeViolation` not triggering
  for generator expressions and empty tuples
- Fixes `WrongLoopIterTypeViolation` not triggering
  for numbers (including negative), booleans, `None`
- Fixes `WrongLoopIterTypeViolation` position
- Fixes `WrongLoopIterTypeViolation` not triggering for compehensions
- Fixes `WrongSlotsViolation` not triggering
  for comprehensions and incorrect `__slots__` names and types
- Fixes `WrongSlotsViolation` not triggering
  for invalid `python` identifiers like `__slots__ = ('123_slot',)`
- Fixes `WrongSlotsViolation` triggering for subscripts
- Fixes `NestedClassViolation` and `NestedFunctionViolation` not reporting
  when placed deeply inside other nodes
- Fixes when `WrongUnpackingViolation` was not raised
  for `async for` and `async with` nodes
- Fixes when `WrongUnpackingViolation` was not raised for comprehensions
- Fixes that `x, y, z = x, z, y` was not recognized
  as `ReassigningVariableToItselfViolation`
- Fixes that `{1, True, 1.0}` was not recognised as a set with duplicates
- Fixes that `{(1, 2), (1, 2)}` was not recognised as a set with duplicates
- Fixes that `{*(1, 2), *(1, 2)}` was not recognised as a set with duplicates
- Fixes that `{1: 1, True: 1}` was not recognised as a dict with duplicates
- Fixes that `complex` numbers were always treated like magic,
  now `1j` is allowed
- Fixes that `0.0` was treated as a magic number
- Fixes that it was possible to use `_` in module body
- Fixes `WrongBaseClassViolation` not triggering
  for nested nodes like `class Test(call().length):`
- Fixes `ComplexDefaultValueViolation` not triggering
  for nested nodes like `def func(arg=call().attr)`
- Fixes `TooShortNameViolation` was not triggering for `_x` and `x_`
- Fixes that some magic method were allowed to be generators
- Fixes that some magic method were allowed to contain `yield from`
- Fixes bug when some correct `noqa:` comments were reported as incorrect
- Fixes bug when some `else: return` were not reported as incorrect
- Fixes bug when `WPS507` sometimes were raising `ValueError`
- Fixes bug when `return None` was not recognized as inconsistent

### Misc

- Adds `styles/` directory with style presets for tools we use and recommend
- Adds `bellybutton` to the list of other linters
- Documents how to use `nitpick` to sync the configuration
- Documents how to use `flakehell` to create `baseline`s for legacy integrations
- Improves tests for binary, octal, hex, and expanetional numbers
- Adds new `xenon` CI check
- Now handles exceptions in our own code, hope to never see them!
- Now uses `coverage` checks in deepsource
- Now `@alias` checks that all aliases are valid
- Changes how presets are defined
- Improves how `DirectMagicAttributeAccessViolation` is tested
- Refactors a lot of tests to tests `ast.Starred`
- Refactors a lot of tests to have less tests with the same logical coverage
- We now use `import-linter` instead of `layer-linter`
- Adds docs about CI integration
- Now wheels are not universal
- Updates docs about `snake_case` in `Enum` fields
- Updates docs about `WPS400` and incorrect line number

## 0.11.1

### Bugfixes

- Now using `pygments` as a direct dependency

## 0.11.0 aka The New Violation Codes

We had a really big problem: all violations inside `best_practices`
was messed up together with no clear structure.

We had to fix it before it is too late.
So, we broke existing error codes.
And now we can promise not to do it ever again.

We also have this [nice migration guide](https://wemake-python-stylegui.de/en/latest/pages/changelog/migration_to_0_11.html)
for you to rename your violations with a script.

### Features

- **Breaking**: replaces `Z` error code to `WPS` code
- **Breaking**: creates new violation group `refactoring.py`
- **Breaking**: creates new violation group `oop.py`
- **Breaking**: moving a lot of violations
  from `best_practices` to `refactoring`, `oop`, and `consistency`
- Adds new `wemake` formatter (using it now by default)

### Bugfixes

- Fixes error message of `OverusedStringViolation` for empty strings
- Now does not count string annotations as strings for `OverusedStringViolation`
- Fixes `InconsistentReturnVariableViolation` was raised twice

### Misc

- Adds migration guide to `0.11`
- Improves legacy guide
- Adds `--show-source` to the default recommended configuration
- Adds better docs about auto-formatters
- Adds `autopep8` to CI to make sure that `wps` is compatible with it
- Ensures that `--diff` mode works for `flake8`
- Renames `Incorrect` to `Wrong` where possible
- Renames `IncorrectlyNestedTernaryViolation` to `NestedTernaryViolation`
- Renames `IncorectLoopIterTypeViolation` to `WrongLoopIterTypeViolation`

## 0.10.0 aka The Great Compare

This release is mostly targeted at writing better compares and conditions.
We introduce a lot of new rules related to this topic improving:
consistency, complexity, and general feel from your code.

In this release we have ported a lot of existing `pylint` rules,
big cudos to the developers of this wonderful tool.

### Features

- Adds `flake8-executable` as a dependency
- Adds `flake8-rst-docstrings` as a dependency
- Validates options that are passed with `flake8`
- Forbids to use module level mutable constants
- Forbids to over-use strings
- Forbids to use `breakpoint` function
- Limits yield tuple lengths
- Forbids to have too many `await` statements
- Forbids to subclass lowercase `builtins`
- Forbids to have useless `lambda`s
- Forbids to use `len(sized) > 0` and `if len(sized)` style checks
- Forbids to use repeatable conditions: `flag or flag`
- Forbids to write conditions like `not some > 1`
- Forbids to use heterogenous compares like `x == x > 0`
- Forbids to use complex compare with several items (`>= 3`)
- Forbids to have class variables that are shadowed by instance variables
- Forbids to use ternary expressions inside `if` conditions
- Forces to use ternary instead of `... and ... or ...` expression
- Forces to use `c < b < a` instead of `a > b and b > c`
- Forces to use `c < b < a` instead of `a > b > c`
- Forbids to use explicit `in []` and `in ()`, use sets or variables instead
- Forces to write `isinstance(some, (A, B))`
  instead of `isinstance(some, A) or isinstance(some, B)`
- Forbids to use `isinstance(some (A,))`
- Forces to merge `a == b or a == c` into `a in {b, c}` and
  to merge `a != b and a != c` into `a not in {b, c}`

### Bugfixes

- Fixes incorrect line number for `Z331`
- Fixes that `Z311` was not raising for multiple `not in` cases
- Fixes a bunch of bugs for rules working with `Assign` and not `AnnAssign`
- Fixes that `continue` was not triggering `UselessReturningElseViolation`

### Misc

- Renames `logics/` to `logic/` since it is grammatically correct
- Renames `Redundant` to `Useless`
- Renames `Comparison` to `Compare`
- Renames `WrongConditionalViolation` to `ConstantConditionViolation`
- Renames `ComplexDefaultValuesViolation` to `ComplexDefaultValueViolation`
- Refactors `UselessOperatorsVisitor`
- Adds `compat/` package, getting ready for `python3.8`
- Adds `Makefile`
- A lot of minor dependency updates

## 0.9.1

### Bugfixes

- Fixes issue with `pydocstyle>=4` by glueing its version to `pydocstyle<4`

## 0.9.0

This is mostly a supporting release with several new features
and lots of bug fixes.

### Features

- Forbids to use magic module methods `__getattr__` and `__dir__`
- Forbids to use multiline conditions
- Forbids local variables that are only used in `return` statements

### Bugfixes

- Fixes module names for modules like `io.py`
- Fixes false positive `Z310` for numbers like `0xE`
- Fixes false positive for compare ordering with `await`
- Fixes problem with missing `_allowed_left_nodes`
- Fixes problem false positive for `Z121` when using `_` for unused var names
- Fixes false positive for negative number in default values
- Fixes error text for `ComplexDefaultValueViolation`
- Fixes problem with false positive for `Z459`
  when a default value is an `Ellipsis`

### Misc

- Adds `py.typed` file in case someone will import our code,
  now it will have types
- Adds several missing `@final` decorators
- Enforces typing support
- Refactors how `typing_extensions` package is used
- Adds docs about `black`
- Adds big "Star" button
- Multiple dependencies update
- Better `exclude` rule for `flake8` check
- Removed warnings from `pytest`

## 0.8.1

### Bugfixes

- Fixes how `wps_context` is calculated, so `super()` calls are now working

## 0.8.0

### Features

- Updates `flake8` to `3.7+`
- Adds `flake8-annotations-complexity` as a dependency, forbids complex annotations
- Forbids to use redundant `+`, `~`, `not`, and `-` operators before numbers
- Forbids to use complex default values
- Forbids to use anything rather than names in `for` loop vars definitions
- Forbids to use anything rather than names in `with` block vars definitions
- Forbids to use anything rather than names in comprehension vars definitions
- Forbids to use direct magic attributes access
- Forbids to use negated conditions
- Forbids to use too many `# pragma: no cover` comments
- Forbids to use nested `try` blocks

### Bugfixes

- Fixes problems with empty lines after magic comments, see [#492](https://github.com/wemake-services/wemake-python-styleguide/issues/492)
- Fixes error message for `del` keyword: it is now just `'del'` not `'delete'`

### Misc

- Removes `flake8-per-file-ignores` plugin, since `flake8` now handles it
- Removes `flake8-type-annotations` plugin, since `flake8` now handles it
- Improves docs for `WrongKeywordViolation`
- Improves docs for `EmptyLineAfterCodingViolation`
- Improves docs for `ProtectedAttributeViolation`
- Adds docs about `.pyi` files

## 0.7.1

### Bugfixes

- Allows `Generic[SomeType]` to be a valid superclass
- Forces to use `flake8` version `3.6` instead of `3.7`

### Misc

- Improves docs about using `# type: some` comment in `for` loops

## 0.7.0

### Features

- Now raising a violation for every `bool` non-keyword argument
  and showing better error message
- Changes how `max-arguments` are counted
  Now `self`, `cls`, and `mcs` count as real arguments
- Forbids to use `yield` inside comprehensions
- Forbids to have single line triple-quoted string assignments
- Forbids to have same items in `set` literals
- Forbids to subclass `BaseException`
- Forbids to use simplifiable `if` expressions and nodes
- Forbids to have incorrect nodes in `class` body
- Forbids to have methods without any arguments
- Forbids to have incorrect base classes nodes
- Enforces consistent `__slots__` syntax
- Forbids to use names with trailing `_` without a reason
- Forbids to use `super()` with arguments or outside of methods
- Forbids to have too many `except` cases
- Enforces to have an empty line after `coding` comment
- Forbids to use too many `# noqa` comments
- Forbids to use variables declared as unused
- Forbids to use redundant `else` blocks
- Forbids to use inconsistent `return` and `yield` statements
- Forbids to use multiple `return` path in `try`/`expect`/`finally`
- Forbids to use implicit string concatenation
- Forbids to have useless `continue` nodes inside the loops
- Forbids to have useless nodes
- Forbids to have useless `raise` statements
- Adds `params` and `parameters` to black-listed names

### Bugfixes

- Fixes a lot of rules that were ignoring `Bytes` node as constant type
- Fixes location of the `BooleanPositionalArgumentViolation`
- Fixes argument count issue with `async` functions
- Fixes `WrongConditionalVisitor` not detecting `tuple` as constants
- Fixes `WrongConditionalVisitor` not detecting negative numbers as constants
- Fixes some magic number that were not detected based on their location
- Fixes error when regular functions named as blacklisted
  magic methods were forbidden, now we check for methods only
- Fixes error when strings like `U'some'` was not triggering unicode violation
- Fixes error when string like `U'some'` was not triggering modifier violation

### Misc

- Adds `safety` and other dependency checks to the CI process
- Improves tests: now `tokenize` works differently inside tests
- Improves tests: now testing more brackets cases aka "magic coverage bug"
- Improves docs: adds new badge about our code style
- Refactoring: trying to use `astor` where possible to simplify the codebase
- Refactoring: introduces some new `transformations`
- Refactoring: now we do not have any magical text casts for violations
- Improves tests: changes how `flake8` is executed, now it is twice as fast
- Improves docs: now linting `conf.py` with `flake8`
- Improves tests: now we check that ignored violation are raised with `noqa`
- Improves docs: we have added a special graph to show our architecure
- Improves docs: we now have a clean page for `checker` without extra junk
- Improves docs: we now have a tutorial for creating new rules
- Refactoring: moves `presets` package to the root
- Improves tests: we now lint our layered architecure with `layer-lint`

## Version 0.6.3

### Bugfixes

- Fixes an [issue-450](https://github.com/wemake-services/wemake-python-styleguide/issues/450) with `dict`s with just values and no keys

## Version 0.6.2

### Bugfixes

- Fixes a [crash](https://github.com/wemake-services/wemake-python-styleguide/issues/423) with class attributes assignment

## Version 0.6.1

### Bugfixes

- Fixes a conflict between our plugin and `pyflakes`

## Version 0.6.0

### Features

- Adds `flake8-per-file-ignore` plugin dependency
- Adds default values to the `flake8 --help` output
- Adds `do` as a restricted variable name
- Forbids multiple assignment targets for context managers
- Forbids to use incorrect multi-line parameters
- Forbids to use `bool` values as positional arguments
- Forbids to use extra indentation
- Forbids to use inconsistent brackets
- Forbids to use multi-line function type annotations
- Forbids to use uppercase string modifiers
- Forbids to use assign chains: now we only can use one assign per line
- Forbids to use assign with unpacking for any nodes except `Name`
- Forbids to have duplicate `except` blocks

### Bugfixes

- Fixes tests failing on windows (@sobolevn hates windows!),
  but it still fails sometimes
- Fixes bug when `@staticmethod` was treated as a module member
- Fixes bug when some nodes were not checked with `TooDeepNestingViolation`
- Fixes bug when it was possible to provide non-unique aliases
- Fixes incorrect line number for incorrect parameter names
- Fixes bug when names like `__some__value__` were not treated as underscored
- Fixes bug when assignment to anything rather than name was raising an error

### Misc

- Refactoring: now we fix `async` nodes offset in a special transformation
- Improves docs: specifies what `transformation` is
- Improves docs: making contributing section in the `README` more friendly
- Improves build: changes how CI installs `poetry`

## 0.5.1

### Bugfixes

- Fixes all possible errors that happen
  because of unset `parent` and `function_type` properties

## 0.5.0

### Features

- **Breaking**: removes `--max-conditions` and `--max-elifs` options
- **Breaking**: removes `--max-offset-blocks`
- **Breaking**: changes default `TooManyConditionsViolation` threshold from `3` to `4`
- **Breaking**: changes `TooManyBaseClassesViolation` code from `225` to `215`
- Forbids to use `lambda` inside loops
- Forbids to use `self`, `cls`, and `mcs` except for first arguments only
- Forbids to use too many decorators
- Forbids to have unreachable code
- Forbids to have statements that have no effect
- Forbids to have too long names for modules and variables
- Forbids to have names with unicode for modules and variables
- Add `variable` to the blacklisted names
- Now `RedundantLoopElseViolation` also checks `while` loops

### Bugfixes

- Fixes `TooManyConditionsViolation` to work with any conditions, not just `if`s
- Fixes `TooManyConditionsViolation` that did not count conditions correctly
- Fixes `TooManyForsInComprehensionViolation` to find all comprehension types
- Fixes `TooManyElifsViolation` to check module level conditions
- Fixes `TooManyBaseClassesViolation` docs location
- Fixes `WrongVariableNameViolation` not checking `lambda` argument names
- Fixes `OffsetVisitor` incorrect `await` handling

### Misc

- Refactoring: moves all complexity checks into `complexity/` folder
- Refactoring: improves how different keyword visitors are coupled
- Improves docs: we have removed magic comments and code duplication
- Improves docs: now `_pages/` is named just `pages/`
- Improves docs: now all violations are sorted correctly
- Improves tests: now testing different keywords separately
- Improves tests: now all violations must be contained in `test_noqa.py`
- Improves tests: now we also run `compile()` on all `ast` examples
- Improves tests: now we are sure about correct order of violations

## 0.4.0

Development was focused around better test coverage and providing a better API
for tests. We also now covering more cases and testing violation texts.

### Features

- **Breaking**: removes duplicating module name rules, now we use the same rules
  for both variables and modules
- **Breaking**: removes `--min-module-name-length` options
- **Breaking**: renames `--min-variable-name-length` into `--min-name-length`
- Dependencies: updates `flake8` version to `3.6`
- Dependencies: removes `pycodestyle` pinned version
- Restrict unicode names

### Bugfixes

- Multiple fixes to error text formats to be more readable
- Fixes `UNDERSCORED_NUMBER_PATTERN` to match names like `come_22_me`
- Fixes `UpperCaseAttributeViolation` not being displayed in the docs
- Fixes consistency checks being duplicated in the docs
- Fixes `UnderscoredNumberNameViolation` showing incorrect line number
- Fixes `ProtectedAttributeViolation` to respect `super()` and `mcs`
- Fixes `ProtectedAttributeViolation` to show correct text
- Fixes `BadNumberSuffixViolation` to show correct text
- Fixes `TooManyBaseClassesViolation` to show correct text
- Fixes `TooManyElifsViolation` to show correct text
- Fixes `TooDeepNestingViolation` to show correct text
- Fixes `TooManyMethodsViolation` to show correct text
- Fixes `ReassigningVariableToItselfViolation` to show correct text
- Renames `UnderscoredNumberNameViolation` to `UnderscoredNumberNameViolation`

### Misc

- Refactoring: removed duplicate logic inside `logics/filenames.py`
- Improves tests: now testing almost all violations inside `noqa.py`
- Improves tests: now testing violations text
- Improves tests: now all common patters live in related `conftest.py`
- Improves docs: now all configuration options are listed in the violations

## 0.3.0 aka The Hacktoberfest Feast

This release was made possible by awesome people who contributed
to the project during `#hactoberfest`. List of awesome people:

- [@novikovfred](https://github.com/novikovfred)
- [@riyasyash](https://github.com/riyasyash)
- [@sathwikmatsa](https://github.com/sathwikmatsa)
- [@tipabu](https://github.com/tipabu)
- [@roxe322](https://github.com/roxe322)
- [@geoc0ld](https://github.com/geoc0ld)
- [@lensvol](https://github.com/lensvol)
- [@SheldonNunes ](https://github.com/SheldonNunes)
- [@tommbee](https://github.com/tommbee)
- [@valignatev](https://github.com/valignatev)
- [@vsmaxim](https://github.com/vsmaxim)

### Features

- Adds `flake8-print` as a dependency
- Adds `typing-extensions` as a dependency
- Forbids to use `quit` and `exit` functions
- Forbids the comparison of two literals
- Forbids the incorrect order comparison, enforcing variable to come first
- Forbids underscores before numbers in names
- Forbids class level attributes whose name is not in `snake_case`
- Forbids comparison of the same variables
- Forbids inconsistent octal, binary, and hex numbers
- Forbids too many arguments in `lambda` functions
- Forbids extra `object` in parent classes list
- Forbids `for` loops with unused `else`
- Forbids variables self reassignment
- Forbids `try` with `finally` without `except`
- Forbids `if` statements with invalid conditionals
- Forbids opening parenthesis from following keyword without space in between them
- Forbids the use of more than 2 `for` loops within a comprehension
- Forbids variable names with more than one consecutive underscore
- Restricts the maximum number of base classes aka mixins
- Forbids importing protected names
- Forbids using protected methods and attributes
- Forbids `yield` inside `__init__` method

### Bugfixes

- Fixes that `MultipleIfsInComprehensionViolation` was not enabled
- Fixes flaky behaviour of `test_module_names` test package
- Fixed `TooManyMethodsViolation` not displaying line number in output
- Fixed `OffsetVisitor` due to python [bug](https://bugs.python.org/issue29205)

### Misc

- Updates `poetry` version
- Refactoring: some general changes, including better names and APIs
- Improves docs: now we have `versionadded` for each violation
- Improves docs: now we explicitly state how some violations might be ignored
- Improves tests: now we are testing options
- Improves tests: now we have different `tests/` folder structure
- Improves tests: now we are testing presets
- Improves tests: now we are using different logic inside `assert_errors`
- Improves tests: now testing magic numbers in more situations
- Improves tests: now testing more situations with empty base classes
- Improves tests: now testing presets, that they have all the existing visitors
- Improves tests: now using stricter `noqa` checks
- Improves tests: now testing that any name is allowed when using a variable
- Improves types: now all class attributes are marked as `ClassVar`
- Improves types: now we use `final` to indicate what should not be changed
- Improves types: now we do not have any ugly import hacks

## 0.2.0 aka Revenge of the Async

This release was made possible by awesome people who contributed
to the project during `#hactoberfest`. List of awesome people:

- [@novikovfred](https://github.com/novikovfred)
- [@AlwxSin](https://github.com/AlwxSin)
- [@TyVik](https://github.com/TyVik)
- [@AlexArcPy](https://github.com/AlexArcPy)
- [@tommbee](https://github.com/tommbee)

### Features

- Now we are counting `async` function as a module member
- We now forbid to use `credits()` builtin function
- We now check `async for` and `async with` nesting level
- We now check `async for` and `async with` variable names
- We now count `async` methods as method for classes complexity check
- We now count `async` functions as functions for module complexity check
- We now check `async` functions names and arguments
- We now count `async` functions complexity
- We now ignore `async` functions in jones complexity check
- We now check for nested `async` functions
- We now check for `async` functions with `@staticmethod` decorator

### Misc

- Improves docs: add `usage.rst`
- Improves docs: adds naming convention to the `naming.py`
- Improves docs: multiple typos, bugs, and issues fixes
- Improves tests: now we are testing `async` comprehensions

## Version 0.1.0

### Features

- **Breaking**: changes violation codes, now they are grouped by meaning

### Misc

- Refactoring: changes how visitors are organized inside the package
- Improves docs: now we have a glossary
- Refactoring: refactoring terms that violate our glossary
- Improves docs: now all error files contain fancy documentation and summary
- Improves docs: now we have added API reference to the docs
- Improves docs: adds new plugin development guide

## Version 0.0.16

### Features

- Adds `flake8-logging-format` dependency
- Adds `flake8-type-annotations` dependency
- Adds `flake8-breaking-line` dependency
- Removes `flake8-super-call` dependency
- Adds `PartialFloatViolation`
- Adds `MagicNumberViolation`
- Adds `WrongDocCommentViolation`
- Adds `MAGIC_NUMBERS_WHITELIST` constant
- Changes what variable names are blacklisted, adds `false`, `true`, and `no`

### Misc

- Improves docs: now including docs for `--max-condition` option
- Improves docs: adds some new `Zen of Python` references
- Improves tests: adds many new examples
- Improves docs: now each error has its error message displayed in the docs
- Improves docs: readme is now ready for the release
- Improves docs: now error pages are split
- Improves docs: now all `flake8` plugin dependencies are documented

## Version 0.0.15

### Features

- Adds `MultipleIfsInComprehensionViolation`
- Adds `TooManyConditionsViolation`
- Adds `--max-conditions` option

### Misc

- Improves `CONTRIBUTING.md`
- Moves issues templates to `.github/` folder

## Version 0.0.14

### Features

- Adds `WrongModuleNamePatternViolation`
  and `WrongModuleNameUnderscoresViolation`
- Adds `TooManyImportsViolation` error and `--max-imports` option
- Adds `--i-control-code` option to ignore `InitModuleHasLogicViolation`
- Adds check for underscored numbers
- Forbids `u''` strings
- Adds `noqa` and `type` comments checks

### Misc

- Changes how many errors are generated for limits violations
- Refactors how visitors are injected into the checker, now using presets
- Creates new visitor type: `BaseTokenVisitor` for working with `tokenize`
- Improves typing support
- Adds `flake8-bandit` plugin
- Adds `flake8-eradicate` plugin
- Adds `flake8-print` plugin for development
- Removes `delegate` concept from the codebase

## Version 0.0.13 aka The Jones Complexity

### Features

- Adds `jones` complexity checker
- Adds `--max-line-complexity` and `--max-jones-score` options

### Misc

- Improves docs: adds detailed installation instructions
- Removes `flake8-blind-except` plugin

## Version 0.0.12

This is just a supporting release.
There are no new features introduced.

We have **changed** the error codes for general checks.

### Bugfixes

- Fixes bug with [nested imports missing `parent`](https://github.com/wemake-services/wemake-python-styleguide/issues/120)
- Fixes bug with [incorrect `pycodestyle` version](https://github.com/wemake-services/wemake-python-styleguide/issues/118)
- Removes `BareRaiseViolation` as it does not fit the purpose of this package

### Misc

- Improves docs: now all errors are sorted by `code`
- Improves docs: now all errors have reasoning
- Improves docs: some references are now clickable in web version
- Improves docs: now docs include `CHANGELOG.md`
- Improves docs: now we have templates for `bug` and `rule-request`
- Replaced `pytest-isort` with `flake8-isort`

## Version 0.0.11

This is just a supporting release.
There are no new features introduced.

### Bugfixes

- Fixes [`python3.7` support](https://github.com/wemake-services/wemake-python-styleguide/issues/93)
- Fixes [`AttributeError: 'ExceptHandler' object has no attribute 'depth'`](https://github.com/wemake-services/wemake-python-styleguide/issues/112)

### Misc

- Introduced the concept of regression testing, see `test/fixtures/regression`
- Removed `compat.py`
- Fixes some minor typos, problems, markup inside the docs
- Adds some new configuration to `sphinx`
- Changes `sphinx` docs structure a little bit

## Version 0.0.10 aka The Module Reaper

### Features

- Adds `WrongModuleNameViolation`, `WrongModuleMagicNameViolation`,
  and `TooShortModuleNameViolation`
- Adds `--min-module-name-length` config option
- Adds a blacklist of module names
- Adds `InitModuleHasLogicsViolation`
- Adds `EmptyModuleViolation`
- Adds a whitelist of magic module names

### Bugfixes

- Fixes `Option` class to have have incorrect `type` field, now using strings
- Fixes that `WrongStringTokenVisitor` was not activated

### Misc

- Improved typing support
- Now each error has a link to the corresponding constant (if any)
- Improved docs with links to the corresponding configuration flags

## Version 0.0.9

This is just a supporting release.
There are no new features introduced.

### Bugfixes

- Fixes `Attribute has no 'id'` error
- Fixes `missing 'typing_extension'` error

### Misc

- Errors are now tested
- Complexity tests are refactored

## Version 0.0.8 aka The Complex Complexity

### Features

- Now all dependencies are direct, they will be installed together
  with this package
- Adds direct dependencies, now there's no need to install any extra packages
- Adds `TooDeepNestingViolation` and `TooManyElifsViolation` checks
- Adds `--max-offset-blocks` and `--max-elifs` options
- Adds `TooManyModuleMembersViolation` and `TooManyMethodsViolation` checks
- Adds `--max-module-members` and `--max-methods` options
- Restricts to use `f` strings

### Bugfixes

- Removes incorrect `generic_visit()` calls
- Removes some unused `getattr()` calls
- Refactors how options are registered

### Misc

- Improved type support for options parsing

## Version 0.0.7

### Features

- Added new magic methods to the black list
- We now do not count `_` as a variable in `TooManyLocals` check
- We now restrict to nest `lambda`s
- We now allow to configure the minimal variable's name length via `setup.cfg`

### Misc

- Refactored how complexity checks are defined
- Refactored how errors are defined
- Now each check has strict `Raises:` policy which lists all possible errors
  that this check can find and raise
- Changed how visitors are initialized in tests
- Tests now cover nested classes' explicit bases
- Tests now cover nested classes and functions `noqa` comment

## Version 0.0.6

### Features

- We now check import aliases to be different from the original name
- Default complexity checks' values have changed

### Bugfixes

- ReadTheDocs build is fixed by providing extra dependencies
- Changed how local variables are counted

### Misc

- Improved typing support
- Added new documentation sections

## Version 0.0.5

### Features

- We now allow `generator_stop` to be a `__future__` import
- We now restrict dotted raw imports like: `import os.path`
- We now check import aliases as regular variable names

### Misc

- We have added a `CONTRIBUTING.md` file to help new contributors

## Version 0.0.4

### Features

- We now check `class`es to match our styleguide
- Classes have their own error group `Z3`
- Using `@staticmethod` is now forbidden
- Declaring `object` as a base class is now required
- Now we check that `__del__` magic method is not used
- Variable names `async` and `await` are forbidden
- We now forbid to use `__future__` imports
- We now have a whitelist for `__future__` imports
- Imports are now have its own subgroup `Z10`
- General rules now start from `Z11`

## Version 0.0.3

### Features

- We now use `Z` as the default code for our errors
- We have shuffled errors around, changing code and formats
- Now all name errors share the same class
- Adds `PrivateNameViolation`
- Now imports inside any structures rather than `Module` raises an error
- Adds `file` and `klass` as restricted names
- Now `__import__` is just a bad function name, not a special case
- Now version is defined in `poetry.toml` only
- We now have configuration! And it covers all design errors

### Bugfixes

- Fixes issue with missing `parent`s :batman:
- Fixes issue with `_$NAME` patterns being ignored

## Version 0.0.2

### Features

- Adds some new blacklisted variables' names
- Adds docs for each existing error code
- Adds whitelisted names for nested functions: `decorator` and `factory`
- Adds new blacklisted module's metadata variables
- Removed `BAD_IMPORT_FUNCTIONS` variable, now just checking `__import__`

### Testing

- Add gen-tests that cover most of the issues
- Removed almost all integration tests, saving just a few of them

### Misc

- Adds `poetry` as the main project tool
- Adds `shpinx` as a documentation tool

## Version 0.0.1

- Initial release<|MERGE_RESOLUTION|>--- conflicted
+++ resolved
@@ -21,9 +21,6 @@
 - Forbid incorrectly swapped variables
 - Forbids to use `+=` with list arguments
 - Forbids to use redundant subscripts (e.g., `[0:7]` or `[3:None]`)
-<<<<<<< HEAD
-- Forbids using multiline `for` and `while` statements 
-=======
 - Allows `super()` as a valid overused expression
 - Forbids to use `super()` with other methods and properties
 - `WPS350` enforces using augmented assign pattern
@@ -32,7 +29,7 @@
 - `WPS525` forbids comparisons where `in` is compared with single item container
 - Fixes `BlockVariableVisitor` false positives on a properties
 - Forbids wrong annotations in assignment
->>>>>>> 46a43416
+- Forbids using multiline `for` and `while` statements
 
 ### Bugfixes
 

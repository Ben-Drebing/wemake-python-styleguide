# -*- coding: utf-8 -*-

BAD_FUNCTIONS = frozenset((
    # Code generation:
    'eval',
    'exec',
    'compile',

    # Magic:
    'globals',
    'locals',
    'vars',
    'dir',

    # IO:
    'input',
    'help',

    # Attribute access:
    'hasattr',
    'delattr',

<<<<<<< HEAD
    # Misc:
    'copyright',
=======
    # Too generic:
    'handler',
    'handle',
>>>>>>> b62d0845
))

BAD_IMPORT_FUNCTIONS = frozenset((
    '__import__',
))

BAD_MODULE_METADATA_VARIABLES = frozenset((
    '__author__',
))

BAD_VARIABLE_NAMES = frozenset((
    'data',
    'result',
    'results',
    'item',
    'items',
    'value',
    'values',
    'val',
    'vals',
    'var',
    'vars',
    'content',
    'contents',
    'info',
    'handler',
))

NESTED_CLASSES_WHITELIST = frozenset((
    'Meta',
))<|MERGE_RESOLUTION|>--- conflicted
+++ resolved
@@ -20,14 +20,8 @@
     'hasattr',
     'delattr',
 
-<<<<<<< HEAD
     # Misc:
     'copyright',
-=======
-    # Too generic:
-    'handler',
-    'handle',
->>>>>>> b62d0845
 ))
 
 BAD_IMPORT_FUNCTIONS = frozenset((
@@ -53,6 +47,7 @@
     'content',
     'contents',
     'info',
+    'handle',
     'handler',
 ))
 

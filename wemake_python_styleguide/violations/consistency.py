# -*- coding: utf-8 -*-

"""
These checks limit the Python's inconsistency.

We can do the same things differently in Python.
For example, there are three ways to format a string.
There are several ways to write the same number.

We like our code to be consistent.
It is easier to bare with your code base if you follow these rules.

So, we choose a single way to do things.
It does not mean that we choose the best way to do it.
But, we value consistency more than being 100% right.
And we are ready to suffer all trade-offs that might come.

Once again, these rules are highly subjective. But, we love them.

.. currentmodule:: wemake_python_styleguide.violations.consistency

Summary
-------

.. autosummary::
   :nosignatures:

   LocalFolderImportViolation
   DottedRawImportViolation
   UnicodeStringViolation
   UnderscoredNumberViolation
   PartialFloatViolation
   FormattedStringViolation
   RequiredBaseClassViolation
   MultipleIfsInComprehensionViolation
   ConstantCompareViolation
   CompareOrderViolation
   BadNumberSuffixViolation
   MultipleInCompareViolation
   UselessCompareViolation
   MissingSpaceBetweenKeywordAndParenViolation
   ConstantConditionViolation
   ObjectInBaseClassesListViolation
   MultipleContextManagerAssignmentsViolation
   ParametersIndentationViolation
   ExtraIndentationViolation
   WrongBracketPositionViolation
   MultilineFunctionAnnotationViolation
   UppercaseStringModifierViolation
   WrongMultilineStringViolation
   EmptyLineAfterCodingViolation
   InconsistentReturnViolation
   InconsistentYieldViolation
   ImplicitStringConcatenationViolation
   UselessContinueViolation
   UselessNodeViolation
   UselessExceptCaseViolation
   UselessOperatorsViolation
   InconsistentReturnVariableViolation
   ImplicitTernaryViolation
   ImplicitComplexCompareViolation
   ReversedComplexCompareViolation
   WrongLoopIterTypeViolation
   ExplicitStringConcatViolation
   MultilineConditionsViolation
   WrongMethodOrderViolation
   NumberWithMeaninglessZeroViolation
   PositiveExponentViolation
   WrongHexNumberCaseViolation
   ImplicitRawStringViolation
   BadComplexNumberSuffixViolation
   ZeroDivisionViolation
   MeaninglessNumberOperationViolation
   OperationSignNegationViolation
   VagueImportViolation
   LineStartsWithDotViolation
   RedundantSubscriptViolation
   AugmentedAssignPatternViolation
   UnnecessaryLiteralsViolation
   MultilineLoopViolation
   UselessBlankLineViolation

Consistency checks
------------------

.. autoclass:: LocalFolderImportViolation
.. autoclass:: DottedRawImportViolation
.. autoclass:: UnicodeStringViolation
.. autoclass:: UnderscoredNumberViolation
.. autoclass:: PartialFloatViolation
.. autoclass:: FormattedStringViolation
.. autoclass:: RequiredBaseClassViolation
.. autoclass:: MultipleIfsInComprehensionViolation
.. autoclass:: ConstantCompareViolation
.. autoclass:: CompareOrderViolation
.. autoclass:: BadNumberSuffixViolation
.. autoclass:: MultipleInCompareViolation
.. autoclass:: UselessCompareViolation
.. autoclass:: MissingSpaceBetweenKeywordAndParenViolation
.. autoclass:: ConstantConditionViolation
.. autoclass:: ObjectInBaseClassesListViolation
.. autoclass:: MultipleContextManagerAssignmentsViolation
.. autoclass:: ParametersIndentationViolation
.. autoclass:: ExtraIndentationViolation
.. autoclass:: WrongBracketPositionViolation
.. autoclass:: MultilineFunctionAnnotationViolation
.. autoclass:: UppercaseStringModifierViolation
.. autoclass:: WrongMultilineStringViolation
.. autoclass:: EmptyLineAfterCodingViolation
.. autoclass:: InconsistentReturnViolation
.. autoclass:: InconsistentYieldViolation
.. autoclass:: ImplicitStringConcatenationViolation
.. autoclass:: UselessContinueViolation
.. autoclass:: UselessNodeViolation
.. autoclass:: UselessExceptCaseViolation
.. autoclass:: UselessOperatorsViolation
.. autoclass:: InconsistentReturnVariableViolation
.. autoclass:: ImplicitTernaryViolation
.. autoclass:: ImplicitComplexCompareViolation
.. autoclass:: ReversedComplexCompareViolation
.. autoclass:: WrongLoopIterTypeViolation
.. autoclass:: ExplicitStringConcatViolation
.. autoclass:: MultilineConditionsViolation
.. autoclass:: WrongMethodOrderViolation
.. autoclass:: NumberWithMeaninglessZeroViolation
.. autoclass:: PositiveExponentViolation
.. autoclass:: WrongHexNumberCaseViolation
.. autoclass:: ImplicitRawStringViolation
.. autoclass:: BadComplexNumberSuffixViolation
.. autoclass:: ZeroDivisionViolation
.. autoclass:: MeaninglessNumberOperationViolation
.. autoclass:: OperationSignNegationViolation
.. autoclass:: VagueImportViolation
.. autoclass:: LineStartsWithDotViolation
.. autoclass:: RedundantSubscriptViolation
.. autoclass:: AugmentedAssignPatternViolation
.. autoclass:: UnnecessaryLiteralsViolation
.. autoclass:: MultilineLoopViolation
.. autoclass:: UselessBlankLineViolation

"""

from typing_extensions import final

from wemake_python_styleguide.violations.base import (
    ASTViolation,
    TokenizeViolation,
)


@final
class LocalFolderImportViolation(ASTViolation):
    """
    Forbids to have imports relative to the current folder.

    Reasoning:
        We should pick one style and stick to it.
        We have decided to use the explicit one.

    Solution:
        Refactor your imports to use the absolute path.

    Example::

        # Correct:
        from my_package.version import get_version

        # Wrong:
        from .version import get_version
        from ..drivers import MySQLDriver

    .. versionadded:: 0.1.0

    """

    error_template = 'Found local folder import'
    code = 300


@final
class DottedRawImportViolation(ASTViolation):
    """
    Forbids to use imports like ``import os.path``.

    Reasoning:
        There too many different ways to import something.
        We should pick one style and stick to it.
        We have decided to use the readable one.

    Solution:
        Refactor your import statement.

    Example::

        # Correct:
        from os import path

        # Wrong:
        import os.path

    .. versionadded:: 0.1.0

    """

    error_template = 'Found dotted raw import: {0}'
    code = 301


@final
class UnicodeStringViolation(TokenizeViolation):
    """
    Forbids to use ``u`` string prefix.

    Reasoning:
        We do not need this prefix since ``python2``.
        But, it is still possible to find it inside the codebase.

    Solution:
        Remove this prefix.

    Example::

        # Correct:
        nickname = 'sobolevn'
        file_contents = b'aabbcc'

        # Wrong:
        nickname = u'sobolevn'

    .. versionadded:: 0.1.0

    """

    code = 302
    error_template = 'Found unicode string prefix: {0}'


@final
class UnderscoredNumberViolation(TokenizeViolation):
    """
    Forbids to use underscores (``_``) in numbers.

    Reasoning:
        It is possible to write ``1000`` in three different ways:
        ``1_000``, ``10_00``, and ``100_0``.
        And it would be still the same number.
        Count how many ways there are to write bigger numbers.
        Currently, it all depends on the cultural habits of the author.
        We enforce a single way to write numbers: without the underscore.

    Solution:
        Numbers should be written as numbers: ``1000``.
        If you have a very big number with a lot of zeros, use multiplication.

    Example::

        # Correct:
        phone = 88313443
        million = 1000000

        # Wrong:
        phone = 8_83_134_43
        million = 100_00_00

    .. versionadded:: 0.1.0

    """

    code = 303
    error_template = 'Found underscored number: {0}'


@final
class PartialFloatViolation(TokenizeViolation):
    """
    Forbids to use partial floats like ``.05`` or ``23.``.

    Reasoning:
        Partial numbers are hard to read and they can be confused with
        other numbers. For example, it is really
        easy to confuse ``0.5`` and ``.05`` when reading
        through the source code.

    Solution:
        Use full versions with leading and starting zeros.

    Example::

        # Correct:
        half = 0.5
        ten_float = 10.0

        # Wrong:
        half = .5
        ten_float = 10.

    .. versionadded:: 0.1.0

    """

    code = 304
    error_template = 'Found partial float: {0}'


@final
class FormattedStringViolation(ASTViolation):
    """
    Forbids to use ``f`` strings.

    Reasoning:
        ``f`` strings loses context too often and they are hard to lint.
        Imagine that you have a string that breaks
        when you move it two lines above.
        That's not how a string should behave.
        Also, they promote a bad practice:
        putting your logic inside the template.

    Solution:
        Use ``.format()`` with indexed params instead.

    See also:
        https://github.com/xZise/flake8-string-format

    Example::

        # Wrong:
        f'Result is: {2 + 2}'

        # Correct:
        'Result is: {0}'.format(2 + 2)
        'Hey {user}! How are you?'.format(user='sobolevn')

    .. versionadded:: 0.1.0

    """

    error_template = 'Found `f` string'
    code = 305


@final
class RequiredBaseClassViolation(ASTViolation):
    """
    Forbids to write classes without base classes.

    Reasoning:
        We just need to decide how to do it.
        We need a single and unified rule about base classes.
        We have decided to stick to the explicit base class notation.

    Solution:
        Add a base class.

    Example::

        # Correct:
        class Some(object): ...

        # Wrong:
        class Some: ...

    See also:
        https://google.github.io/styleguide/pyguide.html#39-classes

    .. versionadded:: 0.1.0

    """

    error_template = 'Found class without a base class: {0}'
    code = 306


@final
class MultipleIfsInComprehensionViolation(ASTViolation):
    """
    Forbids to have multiple ``if`` statements inside list comprehensions.

    Reasoning:
        It is very hard to read multiple ``if`` statements inside
        a list comprehension. Since it is even hard to tell all of them
        should pass or fail.

    Solution:
        Use a single ``if`` statement inside list comprehensions.
        Use ``filter()`` if you have complicated logic.

    Example::

        # Wrong:
        nodes = [node for node in html if node != 'b' if node != 'i']

        # Correct:
        nodes = [node for node in html if node not in ('b', 'i')]

    .. versionadded:: 0.1.0

    """

    error_template = 'Found list comprehension with multiple `if`s'
    code = 307


@final
class ConstantCompareViolation(ASTViolation):
    """
    Forbids to have compares between two literals.

    Reasoning:
        When two constants are compared it is typically an indication of a
        mistake, since the Boolean value of the compare, will always be
        the same.

    Solution:
        Remove the constant compare and any associated dead code.

    Example::

        # Wrong:
        if 60 * 60 < 1000:
            do_something()
        else:
            do_something_else()

        # Correct:
        do_something_else()

    .. versionadded:: 0.3.0

    """

    error_template = 'Found constant compare'
    code = 308


@final
class CompareOrderViolation(ASTViolation):
    """
    Forbids comparison where argument doesn't come first.

    Reasoning:
        It is hard to read the code when
        you have to shuffle ordering of the arguments all the time.
        Bring consistency to the compare!

    Solution:
        Refactor your compare expression, place the argument first.

    Example::

        # Correct:
        if some_x > 3:
        if 3 < some_x < 10:

        # Wrong:
        if 3 < some_x:

    .. versionadded:: 0.3.0

    """

    error_template = 'Found reversed compare order'
    code = 309


@final
class BadNumberSuffixViolation(TokenizeViolation):
    """
    Forbids to use capital ``X``, ``O``, ``B``, and ``E`` in numbers.

    Reasoning:
        Octal, hex, binary and scientific notation suffixes could
        be written in two possible notations: lowercase and uppercase.
        Which brings confusion and decreases code consistency and readability.
        We enforce a single way to write numbers with suffixes:
        suffix with lowercase chars.

    Solution:
        Octal, hex, binary and scientific notation suffixes in numbers
        should be written in lowercase.

    Example::

        # Correct:
        hex_number = 0xFF
        octal_number = 0o11
        binary_number = 0b1001
        number_with_scientific_notation = 1.5e+10

        # Wrong:
        hex_number = 0XFF
        octal_number = 0O11
        binary_number = 0B1001
        number_with_scientific_notation = 1.5E+10

    .. versionadded:: 0.3.0

    """

    error_template = 'Found bad number suffix: {0}'
    code = 310


@final
class MultipleInCompareViolation(ASTViolation):
    """
    Forbids comparison where multiple ``in`` checks.

    Reasoning:
        Using multiple ``in`` is unreadable.

    Solution:
        Refactor your compare expression to use several ``and`` conditions
        or separate ``if`` statements in case it is appropriate.

    Example::

        # Correct:
        if item in bucket and bucket in master_list_of_buckets:
        if x_coord not in line and line not in square:

        # Wrong:
        if item in bucket in master_list_of_buckets:
        if x_cord not in line not in square:

    .. versionadded:: 0.3.0
    .. versionchanged:: 0.10.0

    """

    error_template = 'Found multiple `in` compares'
    code = 311


@final
class UselessCompareViolation(ASTViolation):
    """
    Forbids to have compares between the same variable.

    Reasoning:
        When the same variables are compared it is typically an indication
        of a mistake, since the Boolean value of the compare will always be
        the same.

    Solution:
        Remove the same variable compare and any associated dead code.

    Example::

        # Wrong:
        a = 1
        if a < a:
            do_something()
        else:
            do_something_else()

        # Correct:
        do_something()

    .. versionadded:: 0.3.0

    """

    error_template = 'Found compare between same variable'
    code = 312


@final
class MissingSpaceBetweenKeywordAndParenViolation(TokenizeViolation):
    """
    Enforces to separate parenthesis from the keywords with spaces.

    Reasoning:
        Some people use ``return`` and ``yield`` keywords as functions.
        The same happened to good old ``print`` in Python2.

    Solution:
        Insert space symbol between keyword and open paren.

    Example::

        # Wrong:
        def func():
            a = 1
            b = 2
            del(a, b)
            yield(1, 2, 3)

        # Correct:
        def func():
            a = 1
            del (a, b)
            yield (1, 2, 3)

    .. versionadded:: 0.3.0

    """

    error_template = 'Found parens right after a keyword'
    code = 313


@final
class ConstantConditionViolation(ASTViolation):
    """
    Forbids using ``if`` statements that use invalid conditionals.

    Reasoning:
        When invalid conditional arguments are used
        it is typically an indication of a mistake, since
        the value of the conditional result will always be the same.

    Solution:
        Remove the conditional and any associated dead code.

    Example::

        # Correct:
        if value is True: ...

        # Wrong:
        if True: ...

    .. versionadded:: 0.3.0

    """

    error_template = 'Conditional always evaluates to same result'
    code = 314


@final
class ObjectInBaseClassesListViolation(ASTViolation):
    """
    Forbids extra ``object`` in parent classes list.

    Reasoning:
        We should allow object only when
        we explicitly use it as a single parent class.
        When there is another class or there are multiple
        parents - we should not allow it for the consistency reasons.

    Solution:
        Remove extra ``object`` parent class from the list.

    Example::

       # Correct:
       class SomeClassName(object): ...
       class SomeClassName(FirstParentClass, SecondParentClass): ...

       # Wrong:
       class SomeClassName(FirstParentClass, SecondParentClass, object): ...

    .. versionadded:: 0.3.0

    """

    error_template = 'Founded extra `object` in parent classes list'
    code = 315


@final
class MultipleContextManagerAssignmentsViolation(ASTViolation):
    """
    Forbids multiple assignment targets for context managers.

    Reasoning:
        It is hard to distinguish whether ``as`` should unpack into
        tuple or we are just using two context managers.

    Solution:
        Use several context managers. Or explicit brackets.

    Example::

        # Correct:
        with open('') as first:
            with second:
                ...

        with some_context as (first, second):
            ...

        # Wrong:
        with open('') as first, second:
            ...

    .. versionadded:: 0.6.0

    """

    error_template = 'Found context manager with too many assignments'
    code = 316


@final
class ParametersIndentationViolation(ASTViolation):
    """
    Forbids to use incorrect parameters indentation.

    Reasoning:
        It is really easy to spoil your perfect, readable code with
        incorrect multi-line parameters indentation.
        Since it is really easy to style them in any of 100 possible ways.
        We enforce a strict rule about how it is possible to write these
        multi-line parameters.

    Solution:
        Use consistent multi-line parameters indentation.

    Example::

        # Correct:
        def my_function(arg1, arg2, arg3) -> None:
            return None

        print(1, 2, 3, 4, 5, 6)

        def my_function(
            arg1, arg2, arg3,
        ) -> None:
            return None

        print(
            1, 2, 3, 4, 5, 6,
        )

        def my_function(
            arg1,
            arg2,
            arg3,
        ) -> None:
            return None

        print(
            first_variable,
            2,
            third_value,
            4,
            5,
            last_item,
        )

        # Special case:

        print('some text', 'description', [
            first_variable,
            second_variable,
            third_variable,
            last_item,
        ], end='')

    Everything else is considered a violation.
    This rule checks: lists, sets, tuples, dicts, calls,
    functions, methods, and classes.

    .. versionadded:: 0.6.0

    """

    error_template = 'Found incorrect multi-line parameters'
    code = 317


@final
class ExtraIndentationViolation(TokenizeViolation):
    """
    Forbids to use extra indentation.

    Reasoning:
        You can use extra indentation for lines of code.
        Python allows you to do that in case you will keep the indentation
        level equal for this specific node.
        But, that's insane!

    Solution:
        We should stick to 4 spaces for an indentation block.
        Each next block should be indented by just 4 extra spaces.

    Example::

        # Correct:
        def test():
            print('test')

        # Wrong:
        def test():
                    print('test')

    This rule is consistent with the "Vertical Hanging Indent" option for
    ``multi_line_output`` setting of ``isort``. To avoid conflicting rules,
    you should set ``multi_line_output = 3`` in the ``isort`` settings.

    See also:
        https://github.com/timothycrosley/isort#multi-line-output-modes
        https://github.com/wemake-services/wemake-python-styleguide/blob/master/styles/isort.toml

    .. versionadded:: 0.6.0

    """

    error_template = 'Found extra indentation'
    code = 318


@final
class WrongBracketPositionViolation(TokenizeViolation):
    """
    Forbids to have brackets in the wrong position.

    Reasoning:
        You can do bizzare things with bracket positioning in python.
        We require all brackets to be consistent.

    Solution:
        Place bracket on the same line, in case of a single line expression.
        Or place the bracket on a new line in case of a multi-line expression.

    Example::

        # Correct:
        print([
            1, 2, 3,
        ])

        print(
            1,
            2,
        )

        def _annotate_brackets(
            tokens: List[tokenize.TokenInfo],
        ) -> TokenLines:
            ...

        # Wrong:
        print([
            1, 2, 3],
        )

        print(
            1,
            2)

        def _annotate_brackets(
            tokens: List[tokenize.TokenInfo]) -> TokenLines:
            ...

    We check round, square, and curly brackets.

    .. versionadded:: 0.6.0

    """

    error_template = 'Found bracket in wrong position'
    code = 319


@final
class MultilineFunctionAnnotationViolation(ASTViolation):
    """
    Forbids to use multi-line function type annotations.

    Reasoning:
        Functions with multi-line type annotations are unreadable.

    Solution:
        Use type annotations that fit into a single line to annotate functions.
        If your annotation is too long, then use type aliases.

    Example::

        # Correct:
        def create_list(length: int) -> List[int]:
            ...

        # Wrong:
        def create_list(length: int) -> List[
            int,
        ]:
            ...

    This rule checks argument and return type annotations.

    .. versionadded:: 0.6.0

    """

    error_template = 'Found multi-line function type annotation'
    code = 320


@final
class UppercaseStringModifierViolation(TokenizeViolation):
    """
    Forbids to use uppercase string modifiers.

    Reasoning:
        String modifiers should be consistent.

    Solution:
        Use lowercase modifiers.

    Example::

        # Correct:
        some_string = r'/regex/'
        some_bytes = b'123'

        # Wrong:
        some_string = R'/regex/'
        some_bytes = B'123'

    .. versionadded:: 0.6.0

    """

    error_template = 'Found uppercase string modifier: {0}'
    code = 321


@final
class WrongMultilineStringViolation(TokenizeViolation):
    '''
    Forbids to use triple quotes for singleline strings.

    Reasoning:
        String quotes should be consistent.

    Solution:
        Use single quotes for single-line strings.
        Triple quotes are only allowed for real multiline strings.

    Example::

        # Correct:
        single_line = 'abc'
        multiline = """
            one
            two
        """

        # Wrong:
        some_string = """abc"""
        some_bytes = b"""123"""

    Docstrings are ignored from this rule.
    You must use triple quotes strings for docstrings.

    .. versionadded:: 0.7.0

    '''

    error_template = 'Found incorrect multi-line string'
    code = 322


@final
class EmptyLineAfterCodingViolation(TokenizeViolation):
    """
    Enforces to have an extra empty line after the ``coding`` comment.

    Reasoning:
        Since we use
        `flake8-coding <https://github.com/tk0miya/flake8-coding>`_
        as a part of our linter
        we care about extra space after this coding comment.
        This is done for pure consistency.

        Why should we even care about this magic coding comment?
        For several reasons.

        First, explicit encoding is always better that an implicit one,
        different countries still use some non utf-8 encodings as a default.
        But, people might override it with other encodings in a comment.
        Do you know how much pain it can cause to you?

        We still know that ``python3`` uses ``utf-8`` inside.

        Second, some tools break because of this incorrect encoding comment.
        Including, ``django``, ``flake8``, and ``tokenize`` core module.
        It is very hard to notice these things when they happen.

    Solution:
        Add an empty line between ``coding`` magic comment and your code.

    Example::

        # Correct:
        # coding: utf-8

        SOME_VAR = 1

        # Wrong:
        # coding: utf-8
        SOME_VAR = 1

    .. versionadded:: 0.7.0

    """

    error_template = (
        'Found missing empty line between `coding` magic comment and code'
    )
    code = 323


@final
class InconsistentReturnViolation(ASTViolation):
    """
    Enforces to have consistent ``return`` statements.

    Rules are:
    1. if any ``return`` has a value, all ``return`` nodes should have a value
    2. do not place ``return`` without value at the end of a function

    This rule respects ``mypy`` style of placing ``return`` statements.
    There should be no conflict with these two checks.

    Reasoning:
        This is done for pure consistency and readability of your code.
        Eventually, this rule may also find some bugs in your code.

    Solution:
        Add or remove values from the ``return`` statements
        to make them consistent.
        Remove ``return`` statement from the function end.

    Example::

        # Correct:
        def function():
            if some:
                return 2
            return 1

        # Wrong:
        def function():
            if some:
                return
            return 1

    .. versionadded:: 0.7.0

    """

    error_template = 'Found inconsistent `return` statement'
    code = 324


@final
class InconsistentYieldViolation(ASTViolation):
    """
    Enforces to have consistent ``yield`` statements.

    Rules are:
    1. if any ``yield`` has a value, all ``yield`` nodes should have a value

    This rule respects ``mypy`` style of placing ``yield`` statements.
    There should be no conflict with these two checks.

    Reasoning:
        This is done for pure consistency and readability of your code.
        Eventually, this rule may also find some bugs in your code.

    Solution:
        Add or remove values from the ``yield`` statements
        to make them consistent.

    Example::

        # Correct:
        def function():
            if some:
                yield 2
            yield 1

        # Wrong:
        def function():
            if some:
                yield
            yield 1

    .. versionadded:: 0.7.0

    """

    error_template = 'Found inconsistent `yield` statement'
    code = 325


@final
class ImplicitStringConcatenationViolation(TokenizeViolation):
    """
    Forbids to use implicit string concatenation.

    Reasoning:
        This is error-prone, since you can possibly miss a comma
        in a collection of string and get an implicit concatenation.
        And because there are different and safe ways to do the same thing
        it is better to use them instead.

    Solution:
        Use ``+`` or ``.format()`` to join strings.

    Example::

        # Correct:
        text = 'first' + 'second'

        # Wrong:
        text = 'first' 'second'

    .. versionadded:: 0.7.0

    """

    error_template = 'Found implicit string concatenation'
    code = 326


@final
class UselessContinueViolation(ASTViolation):
    """
    Forbids to use meaningless ``continue`` node in loops.

    Reasoning:
        Placing this keyword in the end of any loop won't make any difference
        to your code. And we prefer not to have meaningless
        constructs in our code.

    Solution:
        Remove useless ``continue`` node from the loop.

    Example::

        # Correct:
        for number in [1, 2, 3]:
            if number < 2:
                continue
            print(number)

        # Wrong:
        for number in [1, 2, 3]:
            print(number)
            continue

    .. versionadded:: 0.7.0

    """

    error_template = 'Found useless `continue` at the end of the loop'
    code = 327


@final
class UselessNodeViolation(ASTViolation):
    """
    Forbids to use meaningless nodes.

    Reasoning:
        Some nodes might be completely useless. They will literally do nothing.
        Sometimes they are hard to find, because this situation can be caused
        by a recent refactoring or just by acedent.
        This might be also an overuse of syntax.

    Solution:
        Remove node or make sure it makes sense.

    Example::

        # Wrong:
        for number in [1, 2, 3]:
            break

    .. versionadded:: 0.7.0

    """

    error_template = 'Found useless node: {0}'
    code = 328


@final
class UselessExceptCaseViolation(ASTViolation):
    """
    Forbids to use meaningless ``except`` cases.

    Reasoning:
        Using ``except`` cases that just reraise the same exception
        is error-prone. You can increase your stacktrace,
        silence some potential exceptions, and screw things up.
        It also does not make any sense to do so.

    Solution:
        Remove ``except`` case or make sure it makes sense.

    Example::

        # Correct:
        try:
            ...
        except IndexError:
            sentry.log()
            raise ValueError()

        # Wrong:
        try:
            ...
        except TypeError:
            raise

    .. versionadded:: 0.7.0

    """

    error_template = 'Found useless `except` case'
    code = 329


@final
class UselessOperatorsViolation(ASTViolation):
    """
    Forbids the use of unnecessary operators in your code.

    You can write: ``5.4`` and ``+5.4``. There's no need to use the second
    version. Similarly ``--5.4``, ``---5.4``, ``not not foo``, and ``~~42``
    contain unnecessary operators.

    Reasoning:
        This is done for consistency reasons.

    Solution:
        Omit unnecessary operators.

    Example::

        # Correct:
        profit = 3.33
        profit = -3.33
        inverse = ~5
        complement = not foo

        # Wrong:
        profit = +3.33
        profit = --3.33
        profit = ---3.33
        number = ~~42
        bar = not not foo

    .. versionadded:: 0.8.0

    """

    code = 330
    error_template = 'Found unnecessary operator: {0}'


@final
class InconsistentReturnVariableViolation(ASTViolation):
    """
    Forbids local variable that are only used in ``return`` statements.

    Reasoning:
        This is done for consistency and more readable source code.

    Solution:
        Return the expression itself, instead of creating a temporary variable.

    Example::

        # Correct:
        def some_function():
            return 1

        # Wrong:
        def some_function():
            some_value = 1
            return some_value


    .. versionadded:: 0.9.0

    """

    error_template = (
        'Found local variable that are only used in `return` statements'
    )
    code = 331


@final
class ImplicitTernaryViolation(ASTViolation):
    """
    Forbids to have implicit ternary expressions.

    Reasoning:
        This is done for consistency and readability reasons.
        We believe that explicit ternary is better for readability.
        This also allows you to identify hidden conditionals in your code.

    Solution:
        Refactor to use explicit ternary, or ``if`` condition.

    Example::

        # Correct:
        some = one if cond() else two

        # Wrong:
        some = cond() and one or two

    .. versionadded:: 0.10.0

    """

    code = 332
    error_template = 'Found implicit ternary expression'


@final
class ImplicitComplexCompareViolation(ASTViolation):
    """
    Forbids to have implicit complex compare expressions.

    Reasoning:
        Two compares in python that are joined with ``and`` operator
        mean that you indeed have a complex compare with tree operators.

    Solution:
        Refactor your compare without ``and`` but with the third operator.
        Notice, that you might have to change the ordering.

    Example::

        # Correct:
        if three < two < one:
            ...

        # Wrong:
        if one > two and two > three:
            ...

    .. versionadded:: 0.10.0

    """

    code = 333
    error_template = 'Found implicit complex compare'


@final
class ReversedComplexCompareViolation(ASTViolation):
    """
    Forbids to have reversed order complex compare expressions.

    Reasoning:
        Compares where comparators start from the lowest element
        are easier to read than one that start from the biggest one.
        It is also possible to write the same expression
        in two separate way, which is incosistent.

    Solution:
        Reverse the order, so the smallest element comes the first
        and the biggest one comes the last.

    Example::

        # Correct:
        if three < two < one:
            ...

        # Wrong:
        if one > two > three:
            ...

    .. versionadded:: 0.10.0

    """

    code = 334
    error_template = 'Found reversed complex compare'


@final
class WrongLoopIterTypeViolation(ASTViolation):
    """
    Forbids to use wrong ``for`` loop iter targets.

    We forbid to use:

    - Lists and list comprehensions
    - Sets and set comprehensions
    - Dicts and dict comprehensions
    - Generator expressions
    - Empty tuples

    Reasoning:
        Using lists, dicts, and sets do not make much sense.
        You can use tuples instead.
        Using comprehensions implicitly create a two level loops,
        that are hard to read and deal with.

    Solution:
        Use tuples to create explicit iterables for ``for`` loops.
        In case you are using a comprehension, create a new variable.

    Example::

        # Correct:
        for person in ('Kim', 'Nick'):
            ...

        # Wrong:
        for person in ['Kim', 'Nick']:
            ...

    .. versionadded:: 0.10.0
    .. versionchanged:: 0.12.0

    """

    code = 335
    error_template = 'Found incorrect `for` loop iter type'


@final
class ExplicitStringConcatViolation(ASTViolation):
    """
    Forbids explicit string concat in favour of ``.format`` method.

    However, we still allow multiline string concat
    as a way to write long strings that does not fit the 80-chars rule.

    Reasoning:
        When formating strings one must use ``.format``
        and not any other formatting methods like ``%``, ``+``, or ``f``.
        This is done for consistency reasons.

    Solution:
        Join strings together if you can, or use ``.format`` method.

    Example::

        # Correct:
        x = 'ab: {0}'.format(some_data)

        # Wrong:
        x = 'a' + 'b: ' + some_data

    .. versionadded:: 0.12.0

    """

    code = 336
    error_template = 'Found explicit string concat'


@final
class MultilineConditionsViolation(ASTViolation):
    """
    Forbids multiline conditions.

    Reasoning:
        This way of writing conditions hides the inner complexity this line has.
        And it decreases readability of the code.

    Solution:
        Divide multiline conditions to some ``if`` condition. Or use variables.

    Example::

        # Correct:
        if isinstance(node.test, ast.UnaryOp):
            if isinstance(node.test.op, ast.Not):
                ...


        # Wrong:
        if isinstance(node.test, ast.UnaryOp) and isinstance(
            node.test.op,
            ast.Not,
        ):
            ...

    .. versionadded:: 0.9.0
    .. versionchanged:: 0.11.0

    """

    error_template = 'Found multiline conditions'
    code = 337
    previous_codes = {465}


@final
class WrongMethodOrderViolation(ASTViolation):
    """
    Forbids to have incorrect order of methods inside a class.

    We follow the same ordering:

    - ``__new__``
    - ``__init__``
    - public and magic methods
    - protected methods
    - private methods (we discourage using them)

    We follow "Newspaper order" where the most important things come first.

    Reasoning:
        It is hard to read classes where API declarations are bloated with
        implementation details. We need to see the important stuff first,
        then we can go deeper in case we are interested.

    Solution:
        Reorder methods inside your class to match our format.

    .. versionadded:: 0.12.0

    """

    error_template = 'Found incorrect order of methods in a class'
    code = 338


@final
class NumberWithMeaninglessZeroViolation(TokenizeViolation):
    """
    Forbids to use meaningless zeros.

    We discorauge using meaningless zeros in
    float, binary, octal, hex, and exponential numbers.

    Reasoning:
        There are ~infinite ways to write these numbers
        by adding meaningless leading zeros to the number itself.
        ``0b1`` is the same as ``0b01`` and ``0b001``.
        How a language can be called consistent
        if you can write numbers in an infinite ways?
        It hurts readability and understanding of your code.

    Solution:
        Remove meaningless leading zeros.

    Example::

        # Correct:
        numbers = [1.5, 0b1, 0o2, 0x5, 10e10]

        # Wrong:
        numbers = [1.50, 0b00000001, 0o0002, 0x05, 10e010]

    .. versionadded:: 0.12.0

    """

    error_template = 'Found number with meaningless zeros: {0}'
    code = 339


@final
class PositiveExponentViolation(TokenizeViolation):
    """
    Forbids to extra ``+`` signs in the exponent.

    Reasoning:
        Positive exponent is positive by default,
        there's no need to write an extra ``+`` sign.
        We enforce consistency with this rule.

    Solution:
        Remove meaningless ``+`` sign from the exponent.

    Example::

        # Correct:
        number = 1e1 + 1e-1

        # Wrong:
        number = 1e+1

    .. versionadded:: 0.12.0

    """

    error_template = 'Found exponent number with positive exponent: {0}'
    code = 340


@final
class WrongHexNumberCaseViolation(TokenizeViolation):
    """
    Forbids to use letters as hex numbers.

    Reasoning:
        One can write ``0xA`` and ``0xa`` which is inconsistent.
        This rule enforces upper-case letters in hex numbers.

    Solution:
        Use uppercase letters in hex numbers.

    Example::

        # Correct:
        number = 0xABCDEF

        # Wrong:
        number = 0xabcdef

    .. versionadded:: 0.12.0

    """

    error_template = 'Found wrong hex number case: {0}'
    code = 341


@final
class ImplicitRawStringViolation(TokenizeViolation):
    r"""
    Forbids to use ``\\`` escape sequences inside regular strings.

    Reasoning:
        It is hard to read escape sequencse inside regular strings,
        because they use ``\\`` double backslash for a single character escape.

    Solution:
        Use raw strings ``r''`` to rewrite
        the escape sequence with a ``\`` single backslash.

    Example::

        # Correct:
        escaped = [r'\n', '\n']

        # Wrong:
        escaped = '\\n'

    .. versionadded:: 0.12.0

    """

    error_template = 'Found implicit raw string: {0}'
    code = 342


@final
class BadComplexNumberSuffixViolation(TokenizeViolation):
    """
    Forbids to use uppercase complex number suffix.

    Reasoning:
        Numbers should be consistent.

    Solution:
        Use lowercase suffix for imaginary part.

    Example::

        # Correct:
        complex_number = 1j

        # Wrong:
        complex_number = 1J

    .. versionadded:: 0.12.0

    """

    error_template = 'Found wrong complex number suffix: {0}'
    code = 343


@final
class ZeroDivisionViolation(ASTViolation):
    """
    Forbids to explicitly divide by zero.

    Reasoning:
        This will just throw ``ZeroDivisionError``
        in case that's what you need: just throw it.
        No need to use undefined meth behaviours.
        Or it might be just a typo / mistake, then fix it.

    Solution:
        Use ``ZeroDivisionError`` or fix your number not to be ``0``.

    Example::

        # Correct:
        raise ZeroDivisionError()

        # Wrong:
        1 / 0

    .. versionadded:: 0.12.0

    """

    error_template = 'Found explicit zero division'
    code = 344


@final
class MeaninglessNumberOperationViolation(ASTViolation):
    """
    Forbids to use meaningless math operations with ``0`` and ``1``.

    Reasoning:
        Adding and substracting zero does not change the value.
        There's no need to do that.
        Multipling by zero is also redundant:
        it can be replaced with explicit ``0`` assign.
        Multiplying and dividing by ``1`` is also meaningless.

    Solution:
        Remove useless zero operations.

    Example::

        # Correct:
        number = 1
        zero = 0
        one = 1

        # Wrong:
        number = 1 + 0 * 1
        zero = some * 0 / 1
        one = some ** 0 ** 1

    .. versionadded:: 0.12.0

    """

    error_template = 'Found meaningless number operation'
    code = 345


@final
class OperationSignNegationViolation(ASTViolation):
    """
    Forbids to have double minus operations.

    Reasoning:
        Having two operations is harder than having just one.
        Two negations are harder than one positive expression.
        Two negations equal to one positive expression.
        Positive and negative equal to one negative.

    Solution:
        Replace double minus operation to a single one with plus.
        Replace 'plus-minus' operation to a single one with minus.

    Example::

        # Correct:
        number = 3 + 1
        number += 6
        number -= 2

        # Wrong:
        number = 3 - -1
        number -= -6
        number += -2

    .. versionadded:: 0.12.0

    """

    error_template = 'Found wrong operation sign'
    code = 346


@final
class VagueImportViolation(ASTViolation):
    """
    Forbids imports that may cause confusion outside of the module.

    Reasoning:
        See ``datetime.*`` in code? You know that it's from datetime.
        See ``BaseView`` in a Django project? You know where it is from.
        See ``loads``? It can be anything: ``yaml``, ``toml``, ``json``, etc.

    See
    :py:data:`~wemake_python_styleguide.constants.VAGUE_IMPORTS_BLACKLIST`
    for the full list of bad import names.

    Example::

        # Correct:
        import json
        json.loads(content)

        # Wrong:
        from json import loads
        loads(content)

    .. versionadded:: 0.13.0

    """

    error_template = 'Found vague import that may cause confusion: {0}'
    code = 347


@final
class LineStartsWithDotViolation(TokenizeViolation):
    """
    Forbids to start lines with a dot.

    Reasoning:
        We enforce strict consitency rules about how to break lines.
        We also enforce strict rules about multi-line parameters.
        Starting new lines with the dot means that this rule is broken.

    Solution:
        Use ``()`` to break lines in a complex expression.

    Example::

        # Correct:
        some = MyModel.objects.filter(
            ...,
        ).exclude(
            ...,
        ).annotate(
            ...,
        )

        # Wrong
        some = (
            MyModel.objects.filter(...)
                .exclude(...)
                .annotate(...)
        )

    .. versionadded:: 0.13.0

    """

    error_template = 'Found a line that starts with a dot'
    code = 348


@final
class RedundantSubscriptViolation(ASTViolation):
    """
    Forbids the use of redundant components in a subscript's slice.

    Reasoning:
        We do it for consistency reasons.

    Example::

        # Correct:
        array[:7]
        array[3:]

        # Wrong:
        x[0:7]
        x[3:None]

    .. versionadded:: 0.13.0

    """

    error_template = 'Found redundant subscript slice: {0}'
    code = 349


@final
class AugmentedAssignPatternViolation(ASTViolation):
    """
    Enforce using augmented assign pattern.

    Reasoning:
        ``a += b`` is short and correct version of ``a = a + b``.
        Why not using the short version?

    Example::

        # Correct:
        a += b

        # Wrong:
        a = a + b

    .. versionadded:: 0.13.0

    """

    error_template = 'Found usable augmented assign pattern'
    code = 350


@final
class UnnecessaryLiteralsViolation(ASTViolation):
    """
    Forbids the use of unnecessary literals in your code.

    Reasoning:
        We discourage using primitive calls to get default type values.
        There are better ways to get these values.

    Solution:
        Use direct default values of the given type

    Example::

        # Correct:
        default = 0

        # Wrong:
        default = int()

    .. versionadded:: 0.13.0

    """

    error_template = 'Found unnecessary literals'
    code = 351


@final
class MultilineLoopViolation(ASTViolation):
    """
    Forbids multiline loops.

    Reasoning:
        It decreased the readability of the code.

    Solution:
        Use single line loops and create new variables
        in case you need to fit too many logic inside the loop definition.

    Example::

        # Correct:
        for num in some_function(arg1, arg2):
            ...

        # Wrong:
        for num in range(
            arg1,
            arg2,
        ):
            ...

    .. versionadded:: 0.13.0

    """

<<<<<<< HEAD
    error_template = 'Forbids multiline loops'
    code = 352


@final
class UselessBlankLineViolation(TokenizeViolation):
    """
    Forbids useless blank lines in between brackets.

    Reasoning:
        We do this for consistency.

    Solution:
        Remove blank lines from the start and from the end of a collection

    Example::

        # Correct:
        arr = [
            1,
            2
        ]

        # Wrong:
        arr = [

            1,
            2
        ]

    .. versionadded:: 0.13.0

    """

    error_template = 'Found an unnecessary blank line'
    code = 353
=======
    error_template = 'Found multiline loop'
    code = 352
>>>>>>> 059e58b7
<|MERGE_RESOLUTION|>--- conflicted
+++ resolved
@@ -1951,8 +1951,7 @@
 
     """
 
-<<<<<<< HEAD
-    error_template = 'Forbids multiline loops'
+    error_template = 'Found multiline loop'
     code = 352
 
 
@@ -1987,8 +1986,4 @@
     """
 
     error_template = 'Found an unnecessary blank line'
-    code = 353
-=======
-    error_template = 'Found multiline loop'
-    code = 352
->>>>>>> 059e58b7
+    code = 353